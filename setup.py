from os import path

import setuptools
from setuptools import setup

extras = {
    'test': ['pytest', 'pytest_cases'],
    'develop': ['imageio'],
}

# Meta dependency groups.
extras['all'] = [item for group in extras.values() for item in group]

setup(name='ma_gym',
      version='0.0.6',
      description='A collection of multi agent environments based on OpenAI gym.',
      long_description_content_type='text/markdown',
      long_description=open(path.join(path.abspath(path.dirname(__file__)), 'README.md'), encoding='utf-8').read(),
      url='https://github.com/koulanurag/ma-gym',
      author='Anurag Koul',
      author_email='koulanurag@gmail.com',
      license='MIT License',
      packages=setuptools.find_packages(),
      install_requires=[
          'scipy>=1.3.0',
          'numpy>=1.16.4',
          'pyglet>=1.4.0,<=1.5.0',
          'cloudpickle>=1.2.0,<1.7.0',
          'gym>=0.17.0',
<<<<<<< HEAD
          'pillow>=7.2.0'
=======
          'six>=1.16.0'
>>>>>>> 186f91d7
      ],
      extras_require=extras,
      tests_require=extras['test'],
      python_requires='>=3.5',
      classifiers=[
          'Programming Language :: Python :: 3.5',
          'Programming Language :: Python :: 3.6',
          'Programming Language :: Python :: 3.7',
          'Programming Language :: Python :: 3.8',
      ],
      )<|MERGE_RESOLUTION|>--- conflicted
+++ resolved
@@ -27,11 +27,8 @@
           'pyglet>=1.4.0,<=1.5.0',
           'cloudpickle>=1.2.0,<1.7.0',
           'gym>=0.17.0',
-<<<<<<< HEAD
-          'pillow>=7.2.0'
-=======
+          'pillow>=7.2.0',
           'six>=1.16.0'
->>>>>>> 186f91d7
       ],
       extras_require=extras,
       tests_require=extras['test'],
